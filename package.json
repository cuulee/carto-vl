{
  "name": "carto-gl",
  "version": "0.0.0-alpha.0",
  "description": "CARTO Vector library",
  "repository": {
    "type": "git",
    "url": "git://github.com/CartoDB/renderer-prototype.git"
  },
  "author": {
    "name": "CARTO",
    "url": "https://carto.com/"
  },
  "contributors": [
    "David Manzanares <dmanzanares@carto.com>",
    "Iago Lastra <iago@carto.com>",
    "Jesús Arroyo Torrens <jarroyo@carto.com>"
  ],
  "license": "BSD-3-Clause",
  "dependencies": {
    "@mapbox/vector-tile": "^1.3.0",
    "cartocolor": "^4.0.0",
    "earcut": "^2.1.2",
    "jsep": "^0.3.2",
    "lodash": "^4.17.5",
    "lru-cache": "^4.1.1",
    "pbf": "^3.1.0"
  },
  "devDependencies": {
    "chai": "^4.1.2",
    "eslint": "^4.15.0",
    "jasmine-core": "^2.99.1",
    "jsdoc": "^3.5.5",
    "karma": "^2.0.0",
    "karma-chrome-launcher": "^2.2.0",
    "karma-jasmine": "^1.1.1",
    "karma-mocha-reporter": "^2.2.5",
    "karma-sourcemap-loader": "^0.3.7",
    "karma-webpack": "^2.0.9",
    "mocha": "^5.0.0",
    "serve": "^6.4.9",
    "sloc": "^0.2.0",
    "uglifyjs-webpack-plugin": "^1.1.8",
    "webpack": "^3.8.1"
  },
  "main": "src/index.js",
  "scripts": {
    "build-dev": "webpack --config webpack/webpack.config.js",
    "build": "webpack --config webpack/webpack.config.js && webpack --config webpack/webpack.min.config.js",
    "build:watch": "webpack -w --config webpack/webpack.config.js",
    "docs": "rm -rf docs/public; jsdoc --configure config/jsdoc/public-conf.json",
    "docs:all": "rm -rf docs/all; jsdoc --configure config/jsdoc/all-conf.json",
    "lint": "eslint .",
    "lint:fix": "eslint . --fix",
    "loc": "sloc src/ examples/",
<<<<<<< HEAD
    "test:tdd": "karma start  --no-single-run --auto-watch --browsers ChromeHeadlessNoSandbox karma.conf.js",
    "test:unit": "karma start --single-run --browsers ChromeHeadlessNoSandbox karma.conf.js",
    "test:debug": "karma start --no-single-run --browsers Chrome karma.conf.js",
    "test": "yarn test:unit && yarn lint"
=======
    "test": "yarn lint && yarn test:unit",
    "test:unit": "karma start --single-run --browsers ChromeHeadlessNoSandbox karma.conf.js",
    "ghpublish": "git checkout gh-pages && git merge master && yarn build-dev && yarn docs && git commit -a -m \"Auto generated gh-pages\" && git push && git checkout master"
>>>>>>> dd39986a
  }
}<|MERGE_RESOLUTION|>--- conflicted
+++ resolved
@@ -52,15 +52,10 @@
     "lint": "eslint .",
     "lint:fix": "eslint . --fix",
     "loc": "sloc src/ examples/",
-<<<<<<< HEAD
+    "test": "yarn lint && yarn test:unit",
     "test:tdd": "karma start  --no-single-run --auto-watch --browsers ChromeHeadlessNoSandbox karma.conf.js",
     "test:unit": "karma start --single-run --browsers ChromeHeadlessNoSandbox karma.conf.js",
     "test:debug": "karma start --no-single-run --browsers Chrome karma.conf.js",
-    "test": "yarn test:unit && yarn lint"
-=======
-    "test": "yarn lint && yarn test:unit",
-    "test:unit": "karma start --single-run --browsers ChromeHeadlessNoSandbox karma.conf.js",
     "ghpublish": "git checkout gh-pages && git merge master && yarn build-dev && yarn docs && git commit -a -m \"Auto generated gh-pages\" && git push && git checkout master"
->>>>>>> dd39986a
   }
 }