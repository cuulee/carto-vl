import * as R from '../core/renderer';
import * as rsys from './rsys';
import Dataframe from '../core/dataframe';
import * as Protobuf from 'pbf';
import * as LRU from 'lru-cache';
import * as windshaftFiltering from './windshaft-filtering';
import { VectorTile } from '@mapbox/vector-tile';
import Metadata from '../core/metadata';

const SAMPLE_ROWS = 1000;
const MIN_FILTERING = 2000000;

// Get dataframes <- MVT <- Windshaft
// Get metadata
// Instantiate map Windshaft
// Requrest SQL API (temp)
// Cache dataframe



export default class Windshaft {

    constructor(source) {
        this._source = source;

        this._exclusive = true;

        this._requestGroupID = 0;
        this._oldDataframes = [];
        this._MNS = null;
        this._promiseMNS = null;
        this._categoryStringToIDMap = {};
        this._numCategories = 0;
        const lruOptions = {
            max: 1000
            // TODO improve cache length heuristic
            , length: function () { return 1; }
            , dispose: (key, promise) => {
                promise.then(dataframe => {
                    if (!dataframe.empty) {
                        dataframe.free();
                        this._removeDataframe(dataframe);
                    }
                });
            }
            , maxAge: 1000 * 60 * 60
        };
        this.cache = LRU(lruOptions);
        this.inProgressInstantiations = {};
    }

    _bindLayer(addDataframe, removeDataframe, dataLoadedCallback) {
        this._addDataframe = addDataframe;
        this._removeDataframe = removeDataframe;
        this._dataLoadedCallback = dataLoadedCallback;
    }

    _getInstantiationID(MNS, resolution, filtering) {
        return JSON.stringify({
            MNS,
            resolution,
            filtering: this.metadata && this.metadata.featureCount > MIN_FILTERING ? filtering : null
        });
    }

    /**
     * Should be called whenever the viz changes (even if metadata is not going to be used)
     * This not only computes metadata: it also updates the map (instantiates) for the new viz if needed
     * Returns  a promise to a Metadata
     * @param {*} viz
     */
    async getMetadata(viz) {
        const MNS = viz.getMinimumNeededSchema();
        const resolution = viz.getResolution();
        const filtering = windshaftFiltering.getFiltering(viz, { exclusive: this._exclusive });
        // Force to include `cartodb_id` in the MNS columns.
        // TODO: revisit this request to Maps API
        if (!MNS.columns.includes('cartodb_id')) {
            MNS.columns.push('cartodb_id');
        }
        if (this._needToInstantiate(MNS, resolution, filtering)) {
            const instantiationData = await this._instantiate(MNS, resolution, filtering);
            this._updateStateAfterInstantiating(instantiationData);
        }
        return this.metadata;
    }

    /**
     * After calling getMetadata(), data for a viewport can be obtained with this function.
     * So long as the viz doesn't change, getData() can be called repeatedly for different
     * viewports. If viz changes getMetadata() should be called before requesting data
     * for the new viz.
     * @param {*} viewport
     */
    getData(viewport) {
        if (this._isInstantiated()) {
            const tiles = rsys.rTiles(viewport);
            this._getTiles(tiles);
        }
    }


    _getTiles(tiles) {
        this._requestGroupID++;
        var completedTiles = [];
        var needToComplete = tiles.length;
        const requestGroupID = this._requestGroupID;
        tiles.forEach(t => {
            const { x, y, z } = t;
            this.getDataframe(x, y, z).then(dataframe => {
                if (dataframe.empty) {
                    needToComplete--;
                } else {
                    completedTiles.push(dataframe);
                }
                if (completedTiles.length == needToComplete && requestGroupID == this._requestGroupID) {
                    this._oldDataframes.map(d => d.active = false);
                    completedTiles.map(d => d.active = true);
                    this._oldDataframes = completedTiles;
                    this._dataLoadedCallback();
                }
            });
        });
    }

    /**
     * Check if the map needs to be reinstantiated
     * This happens:
     *  - When the minimun required schema changed.
     *  - When the resolution changed.
     *  - When the filter conditions changed and the dataset should be server-filtered.
     */
    _needToInstantiate(MNS, resolution, filtering) {
        return !R.schema.equals(this._MNS, MNS) || resolution != this.resolution || (JSON.stringify(filtering) != JSON.stringify(this.filtering) && this.metadata.featureCount > MIN_FILTERING);
    }

    _isInstantiated() {
        return !!this.metadata;
    }

    _getCategoryIDFromString(category, readonly = true) {
<<<<<<< HEAD
        if (category === undefined){
=======
        if (category === undefined) {
>>>>>>> 5839f385
            category = 'null';
        }
        if (this._categoryStringToIDMap[category] !== undefined) {
            return this._categoryStringToIDMap[category];
        }
<<<<<<< HEAD
        if (readonly){
=======
        if (readonly) {
>>>>>>> 5839f385
            console.warn(`category ${category} not present in metadata`);
            return -1;
        }
        this._categoryStringToIDMap[category] = this._numCategories;
        this._numCategories++;
        return this._categoryStringToIDMap[category];
    }


    async _instantiateUncached(MNS, resolution, filters) {
        const conf = this._getConfig();
        const agg = await this._generateAggregation(MNS, resolution);
        let select = this._buildSelectClause(MNS);
        let aggSQL = this._buildQuery(select);

        const query = `(${aggSQL}) AS tmp`;
        const metadata = await this._getMetadata(query, MNS, conf);

        select = this._buildSelectClause(MNS, metadata.columns.filter(c => c.type == 'date').map(c => c.name));
        aggSQL = this._buildQuery(select);

        // If the number of features is higher than the minimun, enable server filtering.
        let backendFilters = metadata.featureCount > MIN_FILTERING ? filters : null;

        if (backendFilters && this._requiresAggregation(MNS)) {
            agg.filters = windshaftFiltering.getAggregationFilters(backendFilters);
            if (!this._exclusive) {
                backendFilters = null;
            }
        }
        if (backendFilters) {
            aggSQL = this._buildQuery(select, backendFilters);
        }

        const urlTemplate = await this._getUrlPromise(query, conf, agg, aggSQL);

        return { MNS, resolution, filters, metadata, urlTemplate };
    }

    _updateStateAfterInstantiating({ MNS, resolution, filters, metadata, urlTemplate }) {
        this._checkLayerMeta(MNS);
        this._oldDataframes = [];
        this.cache.reset();
        this.urlTemplate = urlTemplate;
        this.metadata = metadata;
        this._MNS = MNS;
        this.filtering = filters;
        this.resolution = resolution;
    }

    async _instantiate(MNS, resolution, filters) {
        if (this.inProgressInstantiations[this._getInstantiationID(MNS, resolution, filters)]) {
            return this.inProgressInstantiations[this._getInstantiationID(MNS, resolution, filters)];
        }
        const instantiationPromise = this._instantiateUncached(MNS, resolution, filters);
        this.inProgressInstantiations[this._getInstantiationID(MNS, resolution, filters)] = instantiationPromise;
        return instantiationPromise;
    }

    _checkLayerMeta(MNS) {
        if (!this._isAggregated()) {
            if (this._requiresAggregation(MNS)) {
                throw new Error('Aggregation not supported for this dataset');
            }
        }
    }

    _isAggregated() {
        return this._layerMeta ? this._layerMeta.aggregation.mvt : false;
    }

    _requiresAggregation(MNS) {
        return MNS.columns.some(column => R.schema.column.isAggregated(column));
    }

    _generateAggregation(MRS, resolution) {
        let aggregation = {
            columns: {},
            dimensions: {},
            placement: 'centroid',
            resolution: resolution,
            threshold: 1,
        };

        MRS.columns
            .forEach(name => {
                if (name !== 'cartodb_id') {
                    if (R.schema.column.isAggregated(name)) {
                        aggregation.columns[name] = {
                            aggregate_function: R.schema.column.getAggFN(name),
                            aggregated_column: R.schema.column.getBase(name)
                        };
                    } else {
                        aggregation.dimensions[name] = name;
                    }
                }
            });

        return aggregation;
    }

    _buildSelectClause(MRS, dateFields = []) {
        return MRS.columns.map(name => R.schema.column.getBase(name)).map(
            name => dateFields.includes(name) ? name + '::text' : name
        )
            .concat(['the_geom', 'the_geom_webmercator', 'cartodb_id']);
    }

    _buildQuery(select, filters) {
        const columns = select.filter((item, pos) => select.indexOf(item) == pos).join();
        const relation = this._source._query ? `(${this._source._query}) as _cdb_query_wrapper` : this._source._tableName;
        const condition = filters ? windshaftFiltering.getSQLWhere(filters) : '';
        return `SELECT ${columns} FROM ${relation} ${condition}`;
    }

    _getConfig() {
        // for local environments, which require direct access to Maps and SQL API ports, end the configured URL with "{local}"
        return {
            apiKey: this._source._apiKey,
            username: this._source._username,
            mapsServerURL: this._source._serverURL.maps,
            sqlServerURL: this._source._serverURL.sql
        };
    }

    free() {
        this.cache.reset();
        this._oldDataframes = [];
    }

    _generateDataFrame(rs, geometry, properties, size, type) {
        const dataframe = new Dataframe({
            active: false,
            center: rs.center,
            geom: geometry,
            properties: properties,
            scale: rs.scale,
            size: size,
            type: type,
            metadata: this.metadata,
        });

        return dataframe;
    }

    async _getUrlPromise(query, conf, agg, aggSQL) {
        const LAYER_INDEX = 0;
        this.geomType = await this.getGeometryType(query, conf);

        if (this.geomType != 'point') {
            agg = false;
        }

        const mapConfigAgg = {
            buffersize: {
                'mvt': 0
            },
            layers: [
                {
                    type: 'mapnik',
                    options: {
                        sql: aggSQL,
                        aggregation: agg
                    }
                }
            ]
        };
        const response = await fetch(endpoint(conf), this._getRequestConfig(mapConfigAgg));
        const layergroup = await response.json();
        this._layerMeta = layergroup.metadata.layers[0].meta;
        this._subdomains = layergroup.cdn_url ? layergroup.cdn_url.templates.https.subdomains : [];
        return getLayerUrl(layergroup, LAYER_INDEX, conf);
    }

    _getRequestConfig(mapConfigAgg) {
        return {
            method: 'POST',
            headers: {
                'Accept': 'application/json',
                'Content-Type': 'application/json'
            },
            body: JSON.stringify(mapConfigAgg),
        };
    }

    getDataframe(x, y, z) {
        const id = `${x},${y},${z}`;
        const c = this.cache.get(id);
        if (c) {
            return c;
        }
        const promise = this.requestDataframe(x, y, z);
        this.cache.set(id, promise);
        return promise;
    }

    requestDataframe(x, y, z) {
        const mvt_extent = 4096;

        return fetch(this._getTileUrl(x, y, z))
            .then(rawData => rawData.arrayBuffer())
            .then(response => {

                if (response.byteLength == 0 || response == 'null') {
                    return { empty: true };
                }
                var tile = new VectorTile(new Protobuf(response));
                const mvtLayer = tile.layers[Object.keys(tile.layers)[0]];
                var fieldMap = {};

                const numFields = [];
                const catFields = [];
                const dateFields = [];
                this._MNS.columns.map(name => {
                    const basename = R.schema.column.getBase(name);
                    const type = this.metadata.columns.find(c => c.name == basename).type;
                    if (type == 'category') {
                        catFields.push(name);
                    } else if (type == 'float') {
                        numFields.push(name);
                    } else if (type == 'date') {
                        dateFields.push(name);
                    } else {
                        throw new Error(`Column type '${type}' not supported`);
                    }

                });
                catFields.map((name, i) => fieldMap[name] = i);
                numFields.map((name, i) => fieldMap[name] = i + catFields.length);
                dateFields.map((name, i) => fieldMap[name] = i + catFields.length + numFields.length);

                const { points, featureGeometries, properties } = this._decodeMVTLayer(mvtLayer, this.metadata, mvt_extent, catFields, numFields, dateFields);

                var rs = rsys.getRsysFromTile(x, y, z);
                let dataframeProperties = {};
                Object.keys(fieldMap).map((name, pid) => {
                    dataframeProperties[name] = properties[pid];
                });
                let dataFrameGeometry = this.geomType == 'point' ? points : featureGeometries;
                const dataframe = this._generateDataFrame(rs, dataFrameGeometry, dataframeProperties, mvtLayer.length, this.geomType);
                this._addDataframe(dataframe);
                return dataframe;
            });
    }

    _getTileUrl(x, y, z) {
        return this.urlTemplate.replace('{x}', x).replace('{y}', y).replace('{z}', z).replace('{s}', this._getSubdomain(x, y));
    }

    _getSubdomain(x, y) {
        // Reference https://github.com/Leaflet/Leaflet/blob/v1.3.1/src/layer/tile/TileLayer.js#L214-L217
        return this._subdomains[Math.abs(x + y) % this._subdomains.length];
    }

    _decodePolygons(geom, featureGeometries, mvt_extent) {
        let polygon = null;
        let geometry = [];
        /*
            All this clockwise non-sense is needed because the MVT decoder dont decode the MVT fully.
            It doesn't distinguish between internal polygon rings (which defines holes) or external ones, which defines more polygons (mulipolygons)
            See:
                https://github.com/mapbox/vector-tile-spec/tree/master/2.1
                https://en.wikipedia.org/wiki/Shoelace_formula
        */
        for (let j = 0; j < geom.length; j++) {
            //if exterior
            //   push current polygon & set new empty
            //else=> add index to holes
            if (isClockWise(geom[j])) {
                if (polygon) {
                    geometry.push(polygon);
                }
                polygon = {
                    flat: [],
                    holes: []
                };
            } else {
                if (j == 0) {
                    throw new Error('Invalid MVT tile: first polygon ring MUST be external');
                }
                polygon.holes.push(polygon.flat.length / 2);
            }
            for (let k = 0; k < geom[j].length; k++) {
                polygon.flat.push(2 * geom[j][k].x / mvt_extent - 1.);
                polygon.flat.push(2 * (1. - geom[j][k].y / mvt_extent) - 1.);
            }
        }
        //if current polygon is not empty=> push it
        if (polygon && polygon.flat.length > 0) {
            geometry.push(polygon);
        }
        featureGeometries.push(geometry);
    }

    _decodeLines(geom, featureGeometries, mvt_extent) {
        let geometry = [];
        geom.map(l => {
            let line = [];
            l.map(point => {
                line.push(2 * point.x / mvt_extent - 1, 2 * (1 - point.y / mvt_extent) - 1);
            });
            geometry.push(line);
        });
        featureGeometries.push(geometry);
    }

    _decodeMVTLayer(mvtLayer, metadata, mvt_extent, catFields, numFields, dateFields) {
        const properties = [];
        for (let i = 0; i < catFields.length + numFields.length + dateFields.length; i++) {
            properties.push(new Float32Array(mvtLayer.length + 1024));
        }
        if (this.geomType == 'point') {
            var points = new Float32Array(mvtLayer.length * 2);
        }
        let featureGeometries = [];
        for (var i = 0; i < mvtLayer.length; i++) {
            const f = mvtLayer.feature(i);
            const geom = f.loadGeometry();
            if (this.geomType == 'point') {
                points[2 * i + 0] = 2 * (geom[0][0].x) / mvt_extent - 1.;
                points[2 * i + 1] = 2 * (1. - (geom[0][0].y) / mvt_extent) - 1.;
            } else if (this.geomType == 'polygon') {
                this._decodePolygons(geom, featureGeometries, mvt_extent);
            } else if (this.geomType == 'line') {
                this._decodeLines(geom, featureGeometries, mvt_extent);
            } else {
                throw new Error(`Unimplemented geometry type: '${this.geomType}'`);
            }

            catFields.map((name, index) => {
                properties[index][i] = this._getCategoryIDFromString(f.properties[name]);
            });
            numFields.map((name, index) => {
                properties[index + catFields.length][i] = Number(f.properties[name]);
            });
            dateFields.map((name, index) => {
                const d = Date.parse(f.properties[name]);
                if (Number.isNaN(d)) {
                    throw new Error('invalid MVT date');
                }
                const metadataColumn = metadata.columns.find(c => c.name == name);
                const min = metadataColumn.min;
                const max = metadataColumn.max;
                const n = (d - min) / (max.getTime() - min.getTime());
                properties[index + catFields.length + numFields.length][i] = n;
            });
        }

        return { properties, points, featureGeometries };
    }

    async _getMetadata(query, proto, conf) {
        //Get column names and types with a limit 0
        //Get min,max,sum and count of numerics
        //for each category type
        //Get category names and counts by grouping by
        //Assign ids

        const [{ numerics, categories, dates }, featureCount] = await Promise.all([
            this._getColumnTypes(query, conf),
            this.getFeatureCount(query, conf)]);

        const sampling = Math.min(SAMPLE_ROWS / featureCount, 1);

        const [sample, numericsTypes, datesTypes, categoriesTypes] = await Promise.all([
            this.getSample(conf, sampling),
            this.getNumericTypes(numerics, query, conf),
            this.getDatesTypes(dates, query, conf),
            this.getCategoryTypes(categories, query, conf)]);

        let columns = [];
        numerics.forEach((name, index) => columns.push(numericsTypes[index]));
        dates.forEach((name, index) => columns.push(datesTypes[index]));

        const categoryIDs = {};
        categories.map((name, index) => {
            const t = categoriesTypes[index];
            t.categoryNames.map(name => categoryIDs[name] = this._getCategoryIDFromString(name, false));
            columns.push(t);
        });
        return new Metadata(categoryIDs, columns, featureCount, sample);
    }

    /**
     * Return an object with the names of the columns clasified by type.
     */
    async _getColumnTypes(query, conf) {
        const fields = await this.getColumnTypes(query, conf);
        let numerics = [];
        let categories = [];
        let dates = [];
        Object.keys(fields).map(name => {
            const type = fields[name].type;
            if (type == 'number') {
                numerics.push(name);
            } else if (type == 'string') {
                categories.push(name);
            } else if (type == 'date') {
                dates.push(name);
            } else if (type != 'geometry') {
                throw new Error(`Unsuportted type ${type}`);
            }
        });

        return { numerics, categories, dates };
    }

    async getSample(conf, sampling) {
        let q;
        if (this._source._tableName) {
            q = `SELECT * FROM ${this._source._tableName} TABLESAMPLE BERNOULLI (${100 * sampling}) REPEATABLE (0);`;
        } else {
            // Fallback to random() since 'TABLESAMPLE BERNOULLI' is not supported on queries
            q = `WITH _rndseed as (SELECT setseed(0.5))
                    SELECT * FROM (${this._source._query}) as _cdb_query_wrapper WHERE random() < ${sampling};`;
        }

        const response = await getSQL(q, conf);
        const json = await response.json();
        return json.rows;
    }

    // Returns the total feature count, including possibly filtered features
    async getFeatureCount(query, conf) {
        const q = `SELECT COUNT(*) FROM ${query};`;
        const response = await getSQL(q, conf);
        const json = await response.json();
        return json.rows[0].count;
    }

    async getColumnTypes(query, conf) {
        const columnListQuery = `select * from ${query} limit 0;`;
        const response = await getSQL(columnListQuery, conf);
        const json = await response.json();
        return json.fields;
    }

    async getGeometryType(query, conf) {
        const columnListQuery = `SELECT ST_GeometryType(the_geom) AS type FROM ${query} WHERE the_geom IS NOT NULL LIMIT 1;`;
        const response = await getSQL(columnListQuery, conf);
        const json = await response.json();
        const type = json.rows[0].type;
        switch (type) {
            case 'ST_MultiPolygon':
                return 'polygon';
            case 'ST_Point':
                return 'point';
            case 'ST_MultiLineString':
                return 'line';
            default:
                throw new Error(`Unimplemented geometry type ''${type}'`);
        }
    }

    async getNumericTypes(names, query, conf) {
        const aggFns = ['min', 'max', 'sum', 'avg'];
        const numericsSelect = names.map(name =>
            aggFns.map(fn => `${fn}(${name}) AS ${name}_${fn}`)
        ).concat(['COUNT(*)']).join();
        const numericsQuery = `SELECT ${numericsSelect} FROM ${query};`;
        const response = await getSQL(numericsQuery, conf);
        const json = await response.json();
        return names.map(name => {
            return {
                name,
                type: 'float',
                min: json.rows[0][`${name}_min`],
                max: json.rows[0][`${name}_max`],
                avg: json.rows[0][`${name}_avg`],
                sum: json.rows[0][`${name}_sum`],
            };
        }
        );
    }

    _getDateFromStr(str) {
        if (Number.isNaN(Date.parse(str))) {
            throw new Error(`Invalid date: '${str}'`);
        }
        return new Date(str);
    }

    async getDatesTypes(names, query, conf) {
        if (names.length == 0) {
            return [];
        }
        const aggFns = ['min', 'max'];
        const datesSelect = names.map(name =>
            aggFns.map(fn => `${fn}(${name}) AS ${name}_${fn}`)
        ).join();
        const numericsQuery = `SELECT ${datesSelect} FROM ${query};`;
        const response = await getSQL(numericsQuery, conf);
        const json = await response.json();
        return names.map(name => {
            return {
                name,
                type: 'date',
                min: this._getDateFromStr(json.rows[0][`${name}_min`]),
                max: this._getDateFromStr(json.rows[0][`${name}_max`]),
            };
        }
        );
    }

    async getCategoryTypes(names, query, conf) {
        return Promise.all(names.map(async name => {
            const catQuery = `SELECT COUNT(*), ${name} AS name FROM ${query} GROUP BY ${name} ORDER BY COUNT(*) DESC;`;
            const response = await getSQL(catQuery, conf);
            const json = await response.json();
            let counts = [];
            let names = [];
            json.rows.map(row => {
                counts.push(row.count);
                names.push(row.name);
            });
            return {
                name,
                type: 'category',
                categoryNames: names,
                categoryCounts: counts
            };
        }));
    }
}


function isClockWise(vertices) {
    let a = 0;
    for (let i = 0; i < vertices.length; i++) {
        let j = (i + 1) % vertices.length;
        a += vertices[i].x * vertices[j].y;
        a -= vertices[j].x * vertices[i].y;
    }
    return a > 0;
}

const endpoint = (conf, path = '') => {
    let url = `${conf.mapsServerURL}/api/v1/map`;
    if (path) {
        url += '/' + path;
    }
    url = authURL(url, conf);
    return url;
};

function getLayerUrl(layergroup, layerIndex, conf) {
    if (layergroup.cdn_url && layergroup.cdn_url.templates) {
        const urlTemplates = layergroup.cdn_url.templates.https;
        return authURL(`${urlTemplates.url}/${conf.username}/api/v1/map/${layergroup.layergroupid}/${layerIndex}/{z}/{x}/{y}.mvt`, conf);
    }
    return endpoint(conf, `${layergroup.layergroupid}/${layerIndex}/{z}/{x}/{y}.mvt`);
}

function getSQL(query, conf) {
    let url = `${conf.sqlServerURL}/api/v2/sql?q=` + encodeURIComponent(query);
    url = authURL(url, conf);
    return fetch(url);
}

function authURL(url, conf) {
    if (conf.apiKey) {
        const sep = url.includes('?') ? '&' : '?';
        url += sep + 'api_key=' + encodeURIComponent(conf.apiKey);
    }
    return url;
}

/**
 * Responsabilities: get tiles, decode tiles, return dataframe promises, optionally: cache, coalesce all layer with a source engine, return bound dataframes
 */<|MERGE_RESOLUTION|>--- conflicted
+++ resolved
@@ -139,21 +139,13 @@
     }
 
     _getCategoryIDFromString(category, readonly = true) {
-<<<<<<< HEAD
-        if (category === undefined){
-=======
         if (category === undefined) {
->>>>>>> 5839f385
             category = 'null';
         }
         if (this._categoryStringToIDMap[category] !== undefined) {
             return this._categoryStringToIDMap[category];
         }
-<<<<<<< HEAD
-        if (readonly){
-=======
         if (readonly) {
->>>>>>> 5839f385
             console.warn(`category ${category} not present in metadata`);
             return -1;
         }
