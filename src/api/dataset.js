--- conflicted
+++ resolved
@@ -58,12 +58,10 @@
         };
         this.cache = LRU(lruOptions);
     }
-<<<<<<< HEAD
     _bindLayer(addDataframe, removeDataframe) {
         this._addDataframe = addDataframe;
         this._removeDataframe = removeDataframe;
     }
-=======
     _getCategoryIDFromString(category) {
         if (this._categoryStringToIDMap[category]) {
             return this._categoryStringToIDMap[category];
@@ -73,7 +71,6 @@
         return this._numCategories;
     }
 
->>>>>>> 37fe8277
     _instantiate() {
         this._oldDataframes = [];
         this.cache.reset();
@@ -208,16 +205,7 @@
         const layergroup = await response.json();
         return layerUrl(layergroup, 0, conf);
     }
-<<<<<<< HEAD
-
-    getCatID(catName, catStr, metadata, pName) {
-        const id = metadata.columns.find(c => c.name == getBase(pName)).categoryNames.indexOf(catStr);
-        return id;
-    }
-    getDataframe(x, y, z) {
-=======
     getDataframe(x, y, z, addDataframe) {
->>>>>>> 37fe8277
         const id = `${x},${y},${z}`;
         const c = this.cache.get(id);
         if (c) {
