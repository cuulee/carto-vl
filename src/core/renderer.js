--- conflicted
+++ resolved
@@ -475,148 +475,6 @@
     }
 }
 
-<<<<<<< HEAD
-
-function getLineNormal(a, b) {
-    const dx = b[0] - a[0];
-    const dy = b[1] - a[1];
-    return normalize([-dy, dx]);
-}
-
-function normalize(v) {
-    const s = Math.sqrt(v[0] * v[0] + v[1] * v[1]);
-    return [v[0] / s, v[1] / s];
-}
-// Decode a tile geometry
-// If the geometry type is 'point' it will pass trough the geom (the vertex array)
-// If the geometry type is 'polygon' it will triangulate the polygon list (geom)
-//      geom will be a list of polygons in which each polygon will have a flat array of vertices and a list of holes indices
-//      Example:
-/*         let geom = [
-                {
-                    flat: [
-                        0.,0., 1.,0., 1.,1., 0.,1., 0.,0, //A square
-                        0.25,0.25, 0.75,0.25, 0.75,0.75, 0.25,0.75, 0.25,0.25//A small square
-                    ]
-                    holes: [5]
-                }
-            ]
-*/
-// If the geometry type is 'line' it will generate the appropriate zero-sized, vertex-shader expanded triangle list with mitter joints.
-// The geom will be an array of coordinates in this case
-function decodeGeom(geomType, geom) {
-    if (geomType == 'point') {
-        return {
-            geometry: geom,
-            breakpointList: []
-        };
-    } else if (geomType == 'polygon') {
-        let vertexArray = []; //Array of triangle vertices
-        let breakpointList = []; // Array of indices (to vertexArray) that separate each feature
-        geom.map(feature => {
-            feature.map(polygon => {
-                const triangles = earcut(polygon.flat, polygon.holes);
-                triangles.map(index => {
-                    vertexArray.push(polygon.flat[2 * index]);
-                    vertexArray.push(polygon.flat[2 * index + 1]);
-                });
-            });
-            breakpointList.push(vertexArray.length);
-        });
-        return {
-            geometry: new Float32Array(vertexArray),
-            breakpointList
-        };
-    } else if (geomType == 'line') {
-        let geometry = [];
-        let normals = [];
-        let breakpointList = []; // Array of indices (to vertexArray) that separate each feature
-        geom.map(feature => {
-            feature.map(line => {
-                // Create triangulation
-                for (let i = 0; i < line.length - 2; i += 2) {
-                    const a = [line[i + 0], line[i + 1]];
-                    const b = [line[i + 2], line[i + 3]];
-                    if (i > 0) {
-                        var prev = [line[i + -2], line[i + -1]];
-                        var nprev = getLineNormal(a, prev);
-                    }
-                    if (i < line.length - 4) {
-                        var next = [line[i + 4], line[i + 5]];
-                        var nnext = getLineNormal(next, b);
-                    }
-                    let normal = getLineNormal(b, a);
-                    let na = normal;
-                    let nb = normal;
-                    //TODO bug, cartesian interpolation is not correct, should use polar coordinates for the interpolation
-                    if (prev) {
-                        na = normalize([
-                            normal[0] * 0.5 + nprev[0] * 0.5,
-                            normal[1] * 0.5 + nprev[1] * 0.5,
-                        ]);
-                    }
-                    if (next) {
-                        nb = normalize([
-                            normal[0] * 0.5 + nnext[0] * 0.5,
-                            normal[1] * 0.5 + nnext[1] * 0.5,
-                        ]);
-                    }
-                    normals.push(-na[0], -na[1]);
-                    normals.push(na[0], na[1]);
-                    normals.push(-nb[0], -nb[1]);
-
-                    normals.push(na[0], na[1]);
-                    normals.push(nb[0], nb[1]);
-                    normals.push(-nb[0], -nb[1]);
-
-                    normal = [0, 0];
-
-
-                    //First triangle
-                    geometry.push(a[0] - 0.01 * normal[0]);
-                    geometry.push(a[1] - 0.01 * normal[1]);
-
-                    geometry.push(a[0] + 0.01 * normal[0]);
-                    geometry.push(a[1] + 0.01 * normal[1]);
-
-                    geometry.push(b[0] - 0.01 * normal[0]);
-                    geometry.push(b[1] - 0.01 * normal[1]);
-
-                    //Second triangle
-                    geometry.push(a[0] + 0.01 * normal[0]);
-                    geometry.push(a[1] + 0.01 * normal[1]);
-
-                    geometry.push(b[0] + 0.01 * normal[0]);
-                    geometry.push(b[1] + 0.01 * normal[1]);
-
-                    geometry.push(b[0] - 0.01 * normal[0]);
-                    geometry.push(b[1] - 0.01 * normal[1]);
-                }
-            });
-            breakpointList.push(geometry.length);
-        });
-        return {
-            geometry: new Float32Array(geometry),
-            breakpointList,
-            normals: new Float32Array(normals)
-        };
-    } else {
-        throw new Error(`Unimplemented geometry type: '${geomType}'`);
-=======
-class ComputeJob {
-    constructor(type, expressions, resolve) {
-        this.resolve = resolve;
-    }
-    work(renderer) {
-        let sum = 0;
-        renderer.dataframes.filter(t => t.style).map(t => {
-            sum += t.numFeatures;
-        });
-        this.resolve(sum);
->>>>>>> e09bdedd
-    }
-}
-
 function getOrderingRenderBuckets(tiles) {
     let orderer = null;
     if (tiles.length > 0) {
