import * as shaders from './shaders';
import * as Style from './style';
import * as schema from './schema';
import * as earcut from 'earcut';
import Dataframe from './dataframe';
<<<<<<< HEAD
import * as ordering from './style/expressions/ordering';
=======

const HISTOGRAM_BUCKETS = 1000;
>>>>>>> 9d0a3675

/**
 * @api
 * @typedef {object} RPoint - Point in renderer coordinates space
 * @property {number} x
 * @property {number} y
 */

/**
 * @description The Render To Texture Width limits the maximum number of features per tile: *maxFeatureCount = RTT_WIDTH^2*
 *
 * Large RTT_WIDTH values are unsupported by hardware. Limits vary on each machine.
 * Support starts to drop from 2048, with a drastic reduction in support for more than 4096 pixels.
 *
 * Large values imply a small overhead too.
 */
const RTT_WIDTH = 1024;


/**
 * @description Renderer constructor. Use it to create a new renderer bound to the provided canvas.
 * Initialization will be done synchronously.
 * The function will fail in case that a WebGL context cannot be created this can happen because of the following reasons:
 *   * The provided canvas element is invalid
 *   * The browser or the machine doesn't support WebGL or the required WebGL extension and minimum parameter values
 * @jsapi
 * @memberOf renderer
 * @constructor
 * @param {HTMLElement} canvas - the WebGL context will be created on this element
 */
function Renderer(canvas) {
    if (canvas) {
        this.gl = canvas.getContext('webgl');
        if (!this.gl) {
            throw new Error('WebGL 1 is unsupported');
        }
        this._initGL(this.gl);
    }
    this._center = { x: 0, y: 0 };
    this._zoom = 1;
    console.log('R', this);
    this.dataframes = [];
    this.computePool = []; //TODO hack, refactor needed
}

Renderer.prototype._initGL = function (gl) {
    this.gl = gl;
    const OES_texture_float = gl.getExtension('OES_texture_float');
    if (!OES_texture_float) {
        throw new Error('WebGL extension OES_texture_float is unsupported');
    }
    const supportedRTT = gl.getParameter(gl.MAX_RENDERBUFFER_SIZE);
    if (supportedRTT < RTT_WIDTH) {
        throw new Error(`WebGL parameter 'gl.MAX_RENDERBUFFER_SIZE' is below the requirement: ${supportedRTT} < ${RTT_WIDTH}`);
    }
    this._initShaders();

    this.auxFB = gl.createFramebuffer();

    // Create a VBO that covers the entire screen
    // Use a "big" triangle instead of a square for performance and simplicity
    this.bigTriangleVBO = gl.createBuffer();
    gl.bindBuffer(gl.ARRAY_BUFFER, this.bigTriangleVBO);
    var vertices = [
        10.0, -10.0,
        0.0, 10.0,
        -10.0, -10.0,
    ];
    gl.bufferData(gl.ARRAY_BUFFER, new Float32Array(vertices), gl.STATIC_DRAW);

    // Create a 1x1 RGBA texture set to [0,0,0,0]
    // Needed because sometimes we don't really use some textures within the shader, but they are declared anyway.
    this.zeroTex = gl.createTexture();
    gl.bindTexture(gl.TEXTURE_2D, this.zeroTex);
    gl.texImage2D(gl.TEXTURE_2D, 0, gl.RGBA,
        1, 1, 0, gl.RGBA, gl.UNSIGNED_BYTE,
        new Uint8Array(4));
    gl.texParameteri(gl.TEXTURE_2D, gl.TEXTURE_WRAP_S, gl.CLAMP_TO_EDGE);
    gl.texParameteri(gl.TEXTURE_2D, gl.TEXTURE_WRAP_T, gl.CLAMP_TO_EDGE);
    gl.texParameteri(gl.TEXTURE_2D, gl.TEXTURE_MIN_FILTER, gl.NEAREST);
    gl.texParameteri(gl.TEXTURE_2D, gl.TEXTURE_MAG_FILTER, gl.NEAREST);
};

/**
 * Get Renderer visualization center
 * @return {RPoint}
 */
Renderer.prototype.getCenter = function () {
    return { x: this._center.x, y: this._center.y };
};
/**
 * Set Renderer visualization center
 * @param {number} x
 * @param {number} y
 */
Renderer.prototype.setCenter = function (x, y) {
    this._center.x = x;
    this._center.y = y;
    this._RAF();
};
/**
 * Get Renderer visualization bounds
 * @return {*}
 */
Renderer.prototype.getBounds = function () {
    const center = this.getCenter();
    const sx = this.getZoom() * this.getAspect();
    const sy = this.getZoom();
    return [center.x - sx, center.y - sy, center.x + sx, center.y + sy];
};
/**
 * Get Renderer visualization zoom
 * @return {number}
 */
Renderer.prototype.getZoom = function () {
    return this._zoom;
};
/**
 * Set Renderer visualization zoom
 * @param {number} zoom
 */
Renderer.prototype.setZoom = function (zoom) {
    this._zoom = zoom;
    this._RAF();
};

/**
 * Removes a dataframe for the renderer. Freeing its resources.
 * @api
 * @param {*} tile
 */
Renderer.prototype.removeDataframe = function (dataframe) {
    this.dataframes = this.dataframes.filter(t => t !== dataframe);
};

Renderer.prototype.createStyleTileTexture = function (numFeatures) {
    // TODO we are wasting 75% of the memory for the scalar attributes (width, strokeWidth),
    // since RGB components are discarded
    const gl = this.gl;
    const width = RTT_WIDTH;
    const height = Math.ceil(numFeatures / width);
    const texture = gl.createTexture();
    gl.bindTexture(gl.TEXTURE_2D, texture);
    gl.texImage2D(gl.TEXTURE_2D, 0, gl.RGBA,
        width, height, 0, gl.RGBA, gl.UNSIGNED_BYTE,
        null);
    gl.texParameteri(gl.TEXTURE_2D, gl.TEXTURE_WRAP_S, gl.CLAMP_TO_EDGE);
    gl.texParameteri(gl.TEXTURE_2D, gl.TEXTURE_WRAP_T, gl.CLAMP_TO_EDGE);
    gl.texParameteri(gl.TEXTURE_2D, gl.TEXTURE_MIN_FILTER, gl.NEAREST);
    gl.texParameteri(gl.TEXTURE_2D, gl.TEXTURE_MAG_FILTER, gl.NEAREST);
    return texture;
};


function getLineNormal(a, b) {
    const dx = b[0] - a[0];
    const dy = b[1] - a[1];
    return normalize([-dy, dx]);
}

function normalize(v) {
    const s = Math.sqrt(v[0] * v[0] + v[1] * v[1]);
    return [v[0] / s, v[1] / s];
}
// Decode a tile geometry
// If the geometry type is 'point' it will pass trough the geom (the vertex array)
// If the geometry type is 'polygon' it will triangulate the polygon list (geom)
//      geom will be a list of polygons in which each polygon will have a flat array of vertices and a list of holes indices
//      Example:
/*         let geom = [
                {
                    flat: [
                        0.,0., 1.,0., 1.,1., 0.,1., 0.,0, //A square
                        0.25,0.25, 0.75,0.25, 0.75,0.75, 0.25,0.75, 0.25,0.25//A small square
                    ]
                    holes: [5]
                }
            ]
*/
// If the geometry type is 'line' it will generate the appropriate zero-sized, vertex-shader expanded triangle list with mitter joints.
// The geom will be an array of coordinates in this case
function decodeGeom(geomType, geom) {
    if (geomType == 'point') {
        return {
            geometry: geom,
            breakpointList: []
        };
    } else if (geomType == 'polygon') {
        let vertexArray = []; //Array of triangle vertices
        let breakpointList = []; // Array of indices (to vertexArray) that separate each feature
        geom.map(feature => {
            feature.map(polygon => {
                const triangles = earcut(polygon.flat, polygon.holes);
                triangles.map(index => {
                    vertexArray.push(polygon.flat[2 * index]);
                    vertexArray.push(polygon.flat[2 * index + 1]);
                });
            });
            breakpointList.push(vertexArray.length);
        });
        return {
            geometry: new Float32Array(vertexArray),
            breakpointList
        };
    } else if (geomType == 'line') {
        let geometry = [];
        let normals = [];
        let breakpointList = []; // Array of indices (to vertexArray) that separate each feature
        geom.map(feature => {
            feature.map(line => {
                // Create triangulation
                for (let i = 0; i < line.length - 2; i += 2) {
                    const a = [line[i + 0], line[i + 1]];
                    const b = [line[i + 2], line[i + 3]];
                    if (i > 0) {
                        var prev = [line[i + -2], line[i + -1]];
                        var nprev = getLineNormal(a, prev);
                    }
                    if (i < line.length - 4) {
                        var next = [line[i + 4], line[i + 5]];
                        var nnext = getLineNormal(next, b);
                    }
                    let normal = getLineNormal(b, a);
                    let na = normal;
                    let nb = normal;
                    //TODO bug, cartesian interpolation is not correct, should use polar coordinates for the interpolation
                    if (prev) {
                        na = normalize([
                            normal[0] * 0.5 + nprev[0] * 0.5,
                            normal[1] * 0.5 + nprev[1] * 0.5,
                        ]);
                    }
                    if (next) {
                        nb = normalize([
                            normal[0] * 0.5 + nnext[0] * 0.5,
                            normal[1] * 0.5 + nnext[1] * 0.5,
                        ]);
                    }
                    normals.push(-na[0], -na[1]);
                    normals.push(na[0], na[1]);
                    normals.push(-nb[0], -nb[1]);

                    normals.push(na[0], na[1]);
                    normals.push(nb[0], nb[1]);
                    normals.push(-nb[0], -nb[1]);

                    normal = [0, 0];


                    //First triangle
                    geometry.push(a[0] - 0.01 * normal[0]);
                    geometry.push(a[1] - 0.01 * normal[1]);

                    geometry.push(a[0] + 0.01 * normal[0]);
                    geometry.push(a[1] + 0.01 * normal[1]);

                    geometry.push(b[0] - 0.01 * normal[0]);
                    geometry.push(b[1] - 0.01 * normal[1]);

                    //Second triangle
                    geometry.push(a[0] + 0.01 * normal[0]);
                    geometry.push(a[1] + 0.01 * normal[1]);

                    geometry.push(b[0] + 0.01 * normal[0]);
                    geometry.push(b[1] + 0.01 * normal[1]);

                    geometry.push(b[0] - 0.01 * normal[0]);
                    geometry.push(b[1] - 0.01 * normal[1]);
                }
            });
            breakpointList.push(geometry.length);
        });
        return {
            geometry: new Float32Array(geometry),
            breakpointList,
            normals: new Float32Array(normals)
        };
    } else {
        throw new Error(`Unimplemented geometry type: '${geomType}'`);
    }
}

/**
 * @description Adds a new dataframe to the renderer.
 *
 * Performance-intensive. The required allocation and copy of resources will happen synchronously.
 * To achieve good performance, avoid multiple calls within the same event, particularly with large dataframes.
 * @param {Dataframe} dataframe
 * @returns {BoundDataframe}
 */
Renderer.prototype.addDataframe = function (dataframe) {
    const gl = this.gl;
    //this.ext.bindVertexArrayOES(this.vao);
    this.dataframes.push(dataframe);
    dataframe.propertyTex = [];

    const level = 0;
    const width = RTT_WIDTH;
    const decodedGeom = decodeGeom(dataframe.type, dataframe.geom);
    var points = decodedGeom.geometry;
    dataframe.numVertex = points.length / 2;
    dataframe.breakpointList = decodedGeom.breakpointList;

    dataframe.numFeatures = dataframe.breakpointList.length || dataframe.numVertex;
    const height = Math.ceil(dataframe.numFeatures / width);
    dataframe.height = height;
    dataframe.propertyID = {}; //Name => PID
    dataframe.propertyCount = 0;
    dataframe.renderer = this;
    for (var k in dataframe.properties) {
        if (dataframe.properties.hasOwnProperty(k) && dataframe.properties[k].length > 0) {
            var propertyID = dataframe.propertyID[k];
            if (propertyID === undefined) {
                propertyID = dataframe.propertyCount;
                dataframe.propertyCount++;
                dataframe.propertyID[k] = propertyID;
            }
            dataframe.propertyTex[propertyID] = gl.createTexture();
            gl.bindTexture(gl.TEXTURE_2D, dataframe.propertyTex[propertyID]);
            gl.texImage2D(gl.TEXTURE_2D, level, gl.ALPHA,
                width, height, 0, gl.ALPHA, gl.FLOAT,
                dataframe.properties[k]);
            gl.texParameteri(gl.TEXTURE_2D, gl.TEXTURE_WRAP_S, gl.CLAMP_TO_EDGE);
            gl.texParameteri(gl.TEXTURE_2D, gl.TEXTURE_WRAP_T, gl.CLAMP_TO_EDGE);
            gl.texParameteri(gl.TEXTURE_2D, gl.TEXTURE_MIN_FILTER, gl.NEAREST);
            gl.texParameteri(gl.TEXTURE_2D, gl.TEXTURE_MAG_FILTER, gl.NEAREST);
        }
    }

    dataframe.setStyle = (style) => {
        dataframe.style = style;
        this._RAF();
    };
    dataframe.style = null;

    dataframe.vertexBuffer = gl.createBuffer();
    dataframe.featureIDBuffer = gl.createBuffer();

    dataframe.texColor = this.createStyleTileTexture(dataframe.numFeatures);
    dataframe.texWidth = this.createStyleTileTexture(dataframe.numFeatures);
    dataframe.texStrokeColor = this.createStyleTileTexture(dataframe.numFeatures);
    dataframe.texStrokeWidth = this.createStyleTileTexture(dataframe.numFeatures);

    var ids = new Float32Array(points.length);
    let index = 0;
    for (var i = 0; i < points.length; i += 2) {
        if ((!dataframe.breakpointList.length && i > 0) || i == dataframe.breakpointList[index]) {
            index++;
        }
        ids[i + 0] = ((index) % width) / (width - 1);
        ids[i + 1] = height > 1 ? Math.floor((index) / width) / (height - 1) : 0.5;
    }
    gl.bindBuffer(gl.ARRAY_BUFFER, dataframe.vertexBuffer);
    gl.bufferData(gl.ARRAY_BUFFER, points, gl.STATIC_DRAW);

    if (decodedGeom.normals) {
        dataframe.normalBuffer = gl.createBuffer();
        gl.bindBuffer(gl.ARRAY_BUFFER, dataframe.normalBuffer);
        gl.bufferData(gl.ARRAY_BUFFER, decodedGeom.normals, gl.STATIC_DRAW);
    }

    gl.bindBuffer(gl.ARRAY_BUFFER, dataframe.featureIDBuffer);
    gl.bufferData(gl.ARRAY_BUFFER, ids, gl.STATIC_DRAW);


    this._RAF();
    return dataframe;
};

Renderer.prototype._RAF = function () {
    //window.requestAnimationFrame(this.refresh.bind(this));
};

Renderer.prototype.getAspect = function () {
    if (this.gl) {
        return this.gl.canvas.clientWidth / this.gl.canvas.clientHeight;
    }
    return 1;
};

class ComputeJob {
    constructor(type, expressions, resolve) {
        this.resolve = resolve;
    }
    work(renderer) {
        let sum = 0;
        renderer.dataframes.filter(t => t.style).map(t => {
            sum += t.numFeatures;
        });
        this.resolve(sum);
    }
}
Renderer.prototype.getStyledTiles = function () {
    return this.dataframes.filter(tile => tile.style && tile.visible);
};

Renderer.prototype._computeDrawMetadata = function () {
    const aspect = this.gl.canvas.clientWidth / this.gl.canvas.clientHeight;
    const tiles = this.getStyledTiles();
    let drawMetadata = {
        freeTexUnit: 4,
        zoom: 1. / this._zoom,
        columns: []
    };
    let requiredColumns = tiles.map(d => {
        const widthRequirements = d.style._width._getDrawMetadataRequirements();
        const colorRequirements = d.style._color._getDrawMetadataRequirements();
        const strokeWidthRequirements = d.style._strokeWidth._getDrawMetadataRequirements();
        const strokeColorRequirements = d.style._strokeWidth._getDrawMetadataRequirements();
        return [widthRequirements, colorRequirements, strokeColorRequirements, strokeWidthRequirements].
            reduce(schema.union, schema.IDENTITY);
    }).reduce(schema.union, schema.IDENTITY).columns;

    requiredColumns.map(column => {
        drawMetadata.columns.push(
            {
                name: column,
                min: Number.POSITIVE_INFINITY,
                max: Number.NEGATIVE_INFINITY,
                avg: undefined,
                count: 0,
                sum: 0,
                histogramBuckets: HISTOGRAM_BUCKETS,
                histogram: Array.from({ length: HISTOGRAM_BUCKETS }, () => 0),
                accumHistogram: Array.from({ length: HISTOGRAM_BUCKETS }, () => 0),
            }
        );
    });

    const s = 1. / this._zoom;
    tiles.map(d => {
        requiredColumns.map(column => {
            const values = d.properties[column];
            let min = Number.POSITIVE_INFINITY;
            let max = Number.NEGATIVE_INFINITY;
            let sum = 0;
            let count = 0;
            d.vertexScale = [(s / aspect) * d.scale, s * d.scale];
            d.vertexOffset = [(s / aspect) * (this._center.x - d.center.x), s * (this._center.y - d.center.y)];
            const minx = (-1 + d.vertexOffset[0]) / d.vertexScale[0];
            const maxx = (1 + d.vertexOffset[0]) / d.vertexScale[0];
            const miny = (-1 + d.vertexOffset[1]) / d.vertexScale[1];
            const maxy = (1 + d.vertexOffset[1]) / d.vertexScale[1];
            for (let i = 0; i < d.numFeatures; i++) {
                const x = d.geom[2 * i + 0];
                const y = d.geom[2 * i + 1];
                if (x > minx && x < maxx && y > miny && y < maxy) {
                    const v = values[i];
                    if (!Number.isFinite(v)) {
                        continue;
                    }
                    sum += v;
                    min = Math.min(min, v);
                    max = Math.max(max, v);
                    count++;
                }
            }
            const metaColumn = drawMetadata.columns.find(c => c.name == column);
            metaColumn.min = Math.min(min, metaColumn.min);
            metaColumn.max = Math.max(max, metaColumn.max);
            metaColumn.count += count;
            metaColumn.sum += sum;
        });
    });
    requiredColumns.map(column => {
        const metaColumn = drawMetadata.columns.find(c => c.name == column);
        metaColumn.avg = metaColumn.sum / metaColumn.count;
    });
    tiles.map(d => {
        requiredColumns.map(column => {
            const values = d.properties[column];
            const metaColumn = drawMetadata.columns.find(c => c.name == column);
            d.vertexScale = [(s / aspect) * d.scale, s * d.scale];
            d.vertexOffset = [(s / aspect) * (this._center.x - d.center.x), s * (this._center.y - d.center.y)];
            const minx = (-1 + d.vertexOffset[0]) / d.vertexScale[0];
            const maxx = (1 + d.vertexOffset[0]) / d.vertexScale[0];
            const miny = (-1 + d.vertexOffset[1]) / d.vertexScale[1];
            const maxy = (1 + d.vertexOffset[1]) / d.vertexScale[1];
            const vmin = metaColumn.min;
            const vmax = metaColumn.max;
            const vdiff = vmax - vmin;
            for (let i = 0; i < d.numFeatures; i++) {
                const x = d.geom[2 * i + 0];
                const y = d.geom[2 * i + 1];
                if (x > minx && x < maxx && y > miny && y < maxy) {
                    const v = values[i];
                    if (!Number.isFinite(v)) {
                        continue;
                    }
                    metaColumn.histogram[Math.ceil(999 * (v - vmin) / vdiff)]++;
                }
            }
        });
    });
    requiredColumns.map(column => {
        const metaColumn = drawMetadata.columns.find(c => c.name == column);
        for (let i = 1; i < metaColumn.histogramBuckets; i++) {
            metaColumn.accumHistogram[i] = metaColumn.accumHistogram[i - 1] + metaColumn.histogram[i];
        }
    });
    return drawMetadata;
};

Renderer.prototype.refresh = function (timestamp) {
    const gl = this.gl;
    // Don't re-render more than once per animation frame
    if (this.lastFrame === timestamp) {
        return;
    }

    var width = gl.canvas.clientWidth;
    var height = gl.canvas.clientHeight;
    if (gl.canvas.width != width ||
        gl.canvas.height != height) {
        gl.canvas.width = width;
        gl.canvas.height = height;
    }
    var aspect = gl.canvas.clientWidth / gl.canvas.clientHeight;

    gl.enable(gl.CULL_FACE);

    gl.disable(gl.BLEND);
    gl.disable(gl.DEPTH_TEST);
    gl.disable(gl.STENCIL_TEST);
    gl.depthMask(false);
    gl.bindFramebuffer(gl.FRAMEBUFFER, this.auxFB);

    const tiles = this.getStyledTiles();

    const drawMetadata = this._computeDrawMetadata();

    const styleTile = (tile, tileTexture, shader, styleExpr, TID) => {
        gl.framebufferTexture2D(gl.FRAMEBUFFER, gl.COLOR_ATTACHMENT0, gl.TEXTURE_2D, tileTexture, 0);
        gl.viewport(0, 0, RTT_WIDTH, tile.height);
        gl.clear(gl.COLOR_BUFFER_BIT);

        gl.useProgram(shader.program);
        for (let i = 0; i < 16; i++) {
            gl.activeTexture(gl.TEXTURE0 + i);
            gl.bindTexture(gl.TEXTURE_2D, this.zeroTex);
            gl.uniform1i(shader.textureLocations[i], 0);
        }

        drawMetadata.freeTexUnit = 4;
        styleExpr._preDraw(drawMetadata, gl);

        Object.keys(TID).forEach((name, i) => {
            gl.activeTexture(gl.TEXTURE0 + i);
            gl.bindTexture(gl.TEXTURE_2D, tile.propertyTex[tile.propertyID[name]]);
            gl.uniform1i(shader.textureLocations[i], i);
        });

        gl.enableVertexAttribArray(shader.vertexAttribute);
        gl.bindBuffer(gl.ARRAY_BUFFER, this.bigTriangleVBO);
        gl.vertexAttribPointer(shader.vertexAttribute, 2, gl.FLOAT, false, 0, 0);

        gl.drawArrays(gl.TRIANGLES, 0, 3);
        gl.disableVertexAttribArray(shader.vertexAttribute);
    };
    tiles.map(tile => styleTile(tile, tile.texColor, tile.style.colorShader, tile.style._color, tile.style.propertyColorTID));
    tiles.map(tile => styleTile(tile, tile.texWidth, tile.style.widthShader, tile.style._width, tile.style.propertyWidthTID));
    tiles.map(tile => styleTile(tile, tile.texStrokeColor, tile.style.strokeColorShader, tile.style._strokeColor, tile.style.propertyStrokeColorTID));
    tiles.map(tile => styleTile(tile, tile.texStrokeWidth, tile.style.strokeWidthShader, tile.style._strokeWidth, tile.style.propertyStrokeWidthTID));

    gl.blendFunc(gl.ONE, gl.ONE_MINUS_SRC_ALPHA);
    gl.enable(gl.BLEND);

    gl.bindFramebuffer(gl.FRAMEBUFFER, null);
    gl.viewport(0, 0, gl.drawingBufferWidth, gl.drawingBufferHeight);


    const s = 1. / this._zoom;

    // TODO remove hack
    let orderer = null;
    if (tiles.length > 0) {
        orderer =tiles[0].style._order;
    }
    let orderingMins = null;
    let orderingMaxs = null;
    if (orderer instanceof ordering.Asc) {
        orderingMins = Array.from({ length: 16 }, (_, i) => (15 - i) * 2);
        orderingMaxs = Array.from({ length: 16 }, (_, i) => i == 0 ? 1000 : (15 - i + 1) * 2);
    } else if (orderer instanceof ordering.Desc) {
        orderingMins = Array.from({ length: 16 }, (_, i) => i * 2);
        orderingMaxs = Array.from({ length: 16 }, (_, i) => i == 15 ? 1000 : (i + 1) * 2);
    }else{
        orderingMins = [0];
        orderingMaxs = [1000];
    }

    const renderDrawPass = orderingIndex => tiles.forEach(tile => {

        let renderer = null;
        if (tile.type == 'point') {
            renderer = this.finalRendererProgram;
        } else if (tile.type == 'line') {
            renderer = this.lineRendererProgram;
        } else {
            renderer = this.triRendererProgram;
        }
        gl.useProgram(renderer.program);

        //Set filtering condition on "... AND feature is in current order bucket"
        gl.uniform1f(renderer.orderMinWidth, orderingMins[orderingIndex]);
        gl.uniform1f(renderer.orderMaxWidth, orderingMaxs[orderingIndex]);

        gl.uniform2f(renderer.vertexScaleUniformLocation,
            (s / aspect) * tile.scale,
            s * tile.scale);
        gl.uniform2f(renderer.vertexOffsetUniformLocation,
            (s / aspect) * (this._center.x - tile.center.x),
            s * (this._center.y - tile.center.y));

        tile.vertexScale = [(s / aspect) * tile.scale, s * tile.scale];

        tile.vertexOffset = [(s / aspect) * (this._center.x - tile.center.x), s * (this._center.y - tile.center.y)];

        gl.enableVertexAttribArray(renderer.vertexPositionAttribute);
        gl.bindBuffer(gl.ARRAY_BUFFER, tile.vertexBuffer);
        gl.vertexAttribPointer(renderer.vertexPositionAttribute, 2, gl.FLOAT, false, 0, 0);


        gl.enableVertexAttribArray(renderer.featureIdAttr);
        gl.bindBuffer(gl.ARRAY_BUFFER, tile.featureIDBuffer);
        gl.vertexAttribPointer(renderer.featureIdAttr, 2, gl.FLOAT, false, 0, 0);

        if (tile.type == 'line') {
            gl.enableVertexAttribArray(renderer.normalAttr);
            gl.bindBuffer(gl.ARRAY_BUFFER, tile.normalBuffer);
            gl.vertexAttribPointer(renderer.normalAttr, 2, gl.FLOAT, false, 0, 0);
        }

        gl.activeTexture(gl.TEXTURE0);
        gl.bindTexture(gl.TEXTURE_2D, tile.texColor);
        gl.uniform1i(renderer.colorTexture, 0);

        gl.activeTexture(gl.TEXTURE1);
        gl.bindTexture(gl.TEXTURE_2D, tile.texWidth);
        gl.uniform1i(renderer.widthTexture, 1);

        gl.activeTexture(gl.TEXTURE2);
        gl.bindTexture(gl.TEXTURE_2D, tile.texStrokeColor);
        gl.uniform1i(renderer.colorStrokeTexture, 2);

        gl.activeTexture(gl.TEXTURE3);
        gl.bindTexture(gl.TEXTURE_2D, tile.texStrokeWidth);
        gl.uniform1i(renderer.strokeWidthTexture, 3);

        gl.drawArrays(tile.type == 'point' ? gl.POINTS : gl.TRIANGLES, 0, tile.numVertex);

        gl.disableVertexAttribArray(renderer.vertexPositionAttribute);
        gl.disableVertexAttribArray(renderer.featureIdAttr);
        if (tile.type == 'line') {
            gl.disableVertexAttribArray(renderer.normalAttr);
        }
    });
    orderingMins.map((_, orderingIndex) => {
        renderDrawPass(orderingIndex);
    });

    this.computePool.map(job => job.work(this));
    this.computePool = [];

    tiles.forEach(t => {
        if (t.style._color.isAnimated() || t.style._width.isAnimated()) {
            this._RAF();
        }
    });
    gl.disable(gl.CULL_FACE);
};

/**
 * Initialize static shaders
 */
Renderer.prototype._initShaders = function () {
    this.finalRendererProgram = shaders.renderer.createPointShader(this.gl);
    this.triRendererProgram = shaders.renderer.createTriShader(this.gl);
    this.lineRendererProgram = shaders.renderer.createLineShader(this.gl);
};

Renderer.prototype.compute = function (type, expressions) {
    // TODO remove this
    const promise = new Promise((resolve) => {
        this.computePool.push(new ComputeJob(type, expressions, resolve));
    });
    return promise;
};


export { Renderer, Style, Dataframe, schema };<|MERGE_RESOLUTION|>--- conflicted
+++ resolved
@@ -3,12 +3,9 @@
 import * as schema from './schema';
 import * as earcut from 'earcut';
 import Dataframe from './dataframe';
-<<<<<<< HEAD
 import * as ordering from './style/expressions/ordering';
-=======
 
 const HISTOGRAM_BUCKETS = 1000;
->>>>>>> 9d0a3675
 
 /**
  * @api
