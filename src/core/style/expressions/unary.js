--- conflicted
+++ resolved
@@ -143,7 +143,6 @@
  * @api
  */
 export const Abs = genUnaryOp(x => Math.abs(x), x => `abs(${x})`);
-<<<<<<< HEAD
 
 /**
  * 
@@ -167,10 +166,7 @@
  * @function
  * @api
  */
-export const Not = genUnaryOp(x => 1 - x, x => `1.0 - ${x}`);
-=======
 export const Not = genUnaryOp(x => 1 - x, x => `(1.0 - ${x})`);
->>>>>>> e1a9a5ff
 
 function genUnaryOp(jsFn, glsl) {
     return class UnaryOperation extends Expression {
