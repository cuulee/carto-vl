import BaseExpression from './base';
import * as schema from '../../schema';
import PropertyExpression from './property';
import { checkInstance, checkType } from './utils';

/**
 * Aggregate using the average. This operation disables the access to the property
 * except within other cluster aggregate functions.
 *
<<<<<<< HEAD
 * @param {carto.expressions.Property} property - Column of the table to be aggregated
 * @return {carto.expressions.Number} Aggregated column
=======
 * @param {carto.expressions.Base} property - Column of the table to be aggregated, must be a date or a number
 * @return {carto.expressions.Base} Aggregated column
>>>>>>> 508671bf
 *
 * @example <caption>Use cluster average of the population as width.</caption>
 * const s = carto.expressions;
 * const viz = new carto.Viz({
 *   width: s.clusterAvg(s.prop('population'))
 * });
 *
 * @example <caption>Use cluster average of the population as width. (String)</caption>
 * const viz = new carto.Viz(`
 *   width: clusterAvg($population)
 * `);
 *
 * @memberof carto.expressions
 * @name clusterAvg
 * @function
 * @api
 */
export const ClusterAvg = genAggregationOp('avg', 'number');

/**
 * Aggregate using the maximum. This operation disables the access to the property
 * except within other cluster aggregate functions.
 *
<<<<<<< HEAD
 * @param {Property} property - Column of the table to be aggregated
 * @return {Number} Aggregated column
=======
 * @param {carto.expressions.Base} property - Column of the table to be aggregated, must be a date or a number
 * @return {carto.expressions.Base} Aggregated column
>>>>>>> 508671bf
 *
 * @example <caption>Use cluster maximum of the population as width.</caption>
 * const s = carto.expressions;
 * const viz = new carto.Viz({
 *   width: s.clusterMax(s.prop('population'))
 * });
 *
 * @example <caption>Use cluster maximum of the population as width. (String)</caption>
 * const viz = new carto.Viz(`
 *   width: clusterMax($population)
 * `);
 *
 * @memberof carto.expressions
 * @name clusterMax
 * @function
 * @api
 */
export const ClusterMax = genAggregationOp('max', 'number');

/**
 * Aggregate using the minimum. This operation disables the access to the property
 * except within other cluster aggregate functions.
 *
<<<<<<< HEAD
 * @param {Property} property - Column of the table to be aggregated
 * @return {Number} Aggregated column
=======
 * @param {carto.expressions.Base} property - Column of the table to be aggregated, must be a date or a number
 * @return {carto.expressions.Base} Aggregated column
>>>>>>> 508671bf
 *
 * @example <caption>Use cluster minimum of the population as width.</caption>
 * const s = carto.expressions;
 * const viz = new carto.Viz({
 *   width: s.clusterMin(s.prop('population'))
 * });
 *
 * @example <caption>Use cluster minimum of the population as width. (String)</caption>
 * const viz = new carto.Viz(`
 *   width: clusterMin($population)
 * `);
 *
 * @memberof carto.expressions
 * @name clusterMin
 * @function
 * @api
 */
export const ClusterMin = genAggregationOp('min', 'number');

/**
 * Aggregate using the mode. This operation disables the access to the property
 * except within other cluster aggregate functions.
 *
<<<<<<< HEAD
 * @param {Property} property - Column of the table to be aggregated
 * @return {Category} Aggregated column
=======
 * @param {carto.expressions.Base} property - Column of the table to be aggregated, must be a string
 * @return {carto.expressions.Property} Aggregated column
>>>>>>> 508671bf
 *
 * @example <caption>Use cluster mode of the population in a color ramp.</caption>
 * const s = carto.expressions;
 * const viz = new carto.Viz({
 *   color: s.ramp(s.clusterMode(s.prop('category')), s.palettes.PRISM)
 * });
 *
 * @example <caption>Use cluster mode of the population in a color ramp. (String)</caption>
 * const viz = new carto.Viz(`
 *   color: ramp(clusterMode($category), PRISM)
 * `);
 *
 * @memberof carto.expressions
 * @name clusterMode
 * @function
 * @api
 */
export const ClusterMode = genAggregationOp('mode', 'category');

/**
 * Aggregate using the sum. This operation disables the access to the property
 * except within other cluster aggregate functions.
 *
<<<<<<< HEAD
 * @param {Property} property - Column of the table to be aggregated
 * @return {Number} Aggregated column
=======
 * @param {carto.expressions.Base} property - Column of the table to be aggregated, must be a date or a number
 * @return {carto.expressions.Base} Aggregated column
>>>>>>> 508671bf
 *
 * @example <caption>Use cluster sum of the population as width.</caption>
 * const s = carto.expressions;
 * const viz = new carto.Viz({
 *   width: s.clusterSum(s.prop('population'))
 * });
 *
 * @example <caption>Use cluster sum of the population as width. (String)</caption>
 * const viz = new carto.Viz(`
 *   width: clusterSum($population)
 * `);
 *
 * @memberof carto.expressions
 * @name clusterSum
 * @function
 * @api
 */
export const ClusterSum = genAggregationOp('sum', 'number');

function genAggregationOp(aggName, aggType) {
    return class AggregationOperation extends BaseExpression {
        constructor(property) {
            checkInstance(aggName, 'property', 0, PropertyExpression, property);
            super({ property });
            this._aggName = aggName;
            this.type = aggType;
        }
        get name() {
            return this.property.name;
        }
        get aggName() {
            return this._aggName;
        }
        get numCategories() {
            return this.property.numCategories;
        }
        eval(feature) {
            return feature[schema.column.aggColumn(this.property.name, aggName)];
        }
        //Override super methods, we don't want to let the property use the raw column, we must use the agg suffixed one
        _compile(metadata) {
            super._compile(metadata);
            checkType(aggName, 'property', 0, aggType, this.property);
        }
        _applyToShaderSource(getGLSLforProperty) {
            return {
                preface: '',
                inline: `${getGLSLforProperty(schema.column.aggColumn(this.property.name, aggName))}`
            };
        }
        _postShaderCompile() { }
        _getMinimumNeededSchema() {
            return {
                columns: [
                    schema.column.aggColumn(this.property.name, aggName)
                ]
            };
        }
    };
}<|MERGE_RESOLUTION|>--- conflicted
+++ resolved
@@ -7,13 +7,8 @@
  * Aggregate using the average. This operation disables the access to the property
  * except within other cluster aggregate functions.
  *
-<<<<<<< HEAD
- * @param {carto.expressions.Property} property - Column of the table to be aggregated
- * @return {carto.expressions.Number} Aggregated column
-=======
- * @param {carto.expressions.Base} property - Column of the table to be aggregated, must be a date or a number
- * @return {carto.expressions.Base} Aggregated column
->>>>>>> 508671bf
+ * @param {Property} property - Column of the table to be aggregated, must be a date or a number
+ * @return {Property} Aggregated column
  *
  * @example <caption>Use cluster average of the population as width.</caption>
  * const s = carto.expressions;
@@ -37,13 +32,8 @@
  * Aggregate using the maximum. This operation disables the access to the property
  * except within other cluster aggregate functions.
  *
-<<<<<<< HEAD
- * @param {Property} property - Column of the table to be aggregated
- * @return {Number} Aggregated column
-=======
- * @param {carto.expressions.Base} property - Column of the table to be aggregated, must be a date or a number
- * @return {carto.expressions.Base} Aggregated column
->>>>>>> 508671bf
+ * @param {Property} property - Column of the table to be aggregated, must be a date or a number
+ * @return {Property} Aggregated column
  *
  * @example <caption>Use cluster maximum of the population as width.</caption>
  * const s = carto.expressions;
@@ -67,13 +57,8 @@
  * Aggregate using the minimum. This operation disables the access to the property
  * except within other cluster aggregate functions.
  *
-<<<<<<< HEAD
- * @param {Property} property - Column of the table to be aggregated
- * @return {Number} Aggregated column
-=======
- * @param {carto.expressions.Base} property - Column of the table to be aggregated, must be a date or a number
- * @return {carto.expressions.Base} Aggregated column
->>>>>>> 508671bf
+ * @param {Property} property - Column of the table to be aggregated, must be a date or a number
+ * @return {Property} Aggregated column
  *
  * @example <caption>Use cluster minimum of the population as width.</caption>
  * const s = carto.expressions;
@@ -97,13 +82,8 @@
  * Aggregate using the mode. This operation disables the access to the property
  * except within other cluster aggregate functions.
  *
-<<<<<<< HEAD
- * @param {Property} property - Column of the table to be aggregated
- * @return {Category} Aggregated column
-=======
- * @param {carto.expressions.Base} property - Column of the table to be aggregated, must be a string
- * @return {carto.expressions.Property} Aggregated column
->>>>>>> 508671bf
+ * @param {Property} property - Column of the table to be aggregated, must be a string
+ * @return {Property} Aggregated column
  *
  * @example <caption>Use cluster mode of the population in a color ramp.</caption>
  * const s = carto.expressions;
@@ -127,13 +107,8 @@
  * Aggregate using the sum. This operation disables the access to the property
  * except within other cluster aggregate functions.
  *
-<<<<<<< HEAD
- * @param {Property} property - Column of the table to be aggregated
- * @return {Number} Aggregated column
-=======
- * @param {carto.expressions.Base} property - Column of the table to be aggregated, must be a date or a number
- * @return {carto.expressions.Base} Aggregated column
->>>>>>> 508671bf
+ * @param {Property} property - Column of the table to be aggregated, must be a date or a number
+ * @return {Property} Aggregated column
  *
  * @example <caption>Use cluster sum of the population as width.</caption>
  * const s = carto.expressions;
