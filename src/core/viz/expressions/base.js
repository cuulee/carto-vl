--- conflicted
+++ resolved
@@ -16,11 +16,6 @@
  * @name Base
  * @hideconstructor
  * @abstract
-<<<<<<< HEAD
-=======
- * @class
- * @api
->>>>>>> 508671bf
  */
 export default class Base {
     /**
