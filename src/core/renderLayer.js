import { blend, property, animate, notEquals } from './viz/functions';
import { parseVizExpression } from './viz/parser';

export default class RenderLayer {
    constructor() {
        this.dataframes = [];
        this.renderer = null;
        this.viz = null;
        this.type = null;
        this.customizedFeatures = {};
    }

    getRenderer() {
        return this.renderer;
    }

    setRenderer(renderer) {
        this.renderer = renderer;
    }
    // Performance-intensive. The required allocation and copy of resources will happen synchronously.
    // To achieve good performance, avoid multiple calls within the same event, particularly with large dataframes.
    addDataframe(dataframe) {
        if (this.type) {
            this._checkDataframeType(dataframe);
        }
        if (!this.renderer) {
            console.error('renderLayer has no renderer attached');
            return;
        }
        this.type = dataframe.type;
        dataframe.bind(this.renderer);
        this.dataframes.push(dataframe);
    }

    // Removes a dataframe for the renderer. Freeing its resources.
    removeDataframe(dataframe) {
        this.dataframes = this.dataframes.filter(df => df !== dataframe);
    }

    getActiveDataframes() {
        return this.dataframes.filter(df => df.active);
    }

    hasDataframes() {
        return this.dataframes.length > 0;
    }

    getNumFeatures() {
        return this.dataframes.filter(d => d.active).map(d => d.numFeatures).reduce((x, y) => x + y, 0);
    }

    _checkDataframeType(dataframe) {
        if (this.type != dataframe.type) {
            throw new Error('Layer dataframes must always be of the same type');
        }
    }

    getFeaturesAtPosition(pos) {
<<<<<<< HEAD
        if (!this.style) {
=======
        if (!this.viz) {
>>>>>>> 22ee0fe6
            return [];
        }
        return [].concat(...this.getActiveDataframes().map(df => df.getFeaturesAtPosition(pos, this.viz))).map(feature => {

            const genReset = vizProperty =>
                (duration = 500) => {
                    if (this.customizedFeatures[feature.id] && this.customizedFeatures[feature.id][vizProperty]) {
                        this.customizedFeatures[feature.id][vizProperty].replaceChild(
                            this.customizedFeatures[feature.id][vizProperty].mix,
                            // animate(0) is used to ensure that blend._predraw() "GC" collects it
                            blend(notEquals(property('cartodb_id'), feature.id), animate(0), animate(duration))
                        );
                        this.viz[vizProperty].notify();
                        this.customizedFeatures[feature.id][vizProperty] = undefined;
                    }
                };

            const genVizProperty = vizProperty => {
                const blender = (newExpression, duration = 500) => {
                    if (typeof newExpression == 'string') {
                        newExpression = parseVizExpression(newExpression);
                    }
                    if (this.customizedFeatures[feature.id] && this.customizedFeatures[feature.id][vizProperty]) {
                        this.customizedFeatures[feature.id][vizProperty].a.blendTo(newExpression, duration);
                        return;
                    }
                    const blendExpr = blend(
                        newExpression,
                        this.viz[vizProperty],
                        blend(1, notEquals(property('cartodb_id'), feature.id), animate(duration))
                    );
                    this.trackFeatureViz(feature.id, vizProperty, blendExpr);
                    this.viz.replaceChild(
                        this.viz[vizProperty],
                        blendExpr,
                    );
                    this.viz[vizProperty].notify();
                };
                const self = this;
                const properties = feature.properties;
                return {
                    get value() {
                        return self.viz[vizProperty].eval(properties);
                    },
                    blendTo: blender,
                    reset: genReset(vizProperty)
                };
            };
            const variables = {};
            Object.keys(this.viz.variables).map(varName => {
                variables[varName] = genVizProperty('__cartovl_variable_' + varName);
            });

            return {
                id: feature.id,
                color: genVizProperty('color'),
                width: genVizProperty('width'),
                strokeColor: genVizProperty('strokeColor'),
                strokeWidth: genVizProperty('strokeWidth'),
                variables,
                reset: (duration = 500) => {
                    genReset('color')(duration);
                    genReset('width')(duration);
                    genReset('strokeColor')(duration);
                    genReset('strokeWidth')(duration);
                    Object.keys(this.viz.variables).map(varName => {
                        variables[varName] = genReset('__cartovl_variable_' + varName)(duration);
                    });
                }
            };
        });
    }

    trackFeatureViz(featureID, vizProperty, newViz) {
        this.customizedFeatures[featureID] = this.customizedFeatures[featureID] || {};
        this.customizedFeatures[featureID][vizProperty] = newViz;
    }

    freeDataframes() {
        this.dataframes.map(df => df.free());
        this.dataframes = [];
        this.type = null;
    }
}<|MERGE_RESOLUTION|>--- conflicted
+++ resolved
@@ -56,11 +56,7 @@
     }
 
     getFeaturesAtPosition(pos) {
-<<<<<<< HEAD
-        if (!this.style) {
-=======
         if (!this.viz) {
->>>>>>> 22ee0fe6
             return [];
         }
         return [].concat(...this.getActiveDataframes().map(df => df.getFeaturesAtPosition(pos, this.viz))).map(feature => {
