/**
 *  @api
 *  @namespace carto
 *
 *  @description
 *  The CARTO VL functionality is exposed through the **carto** namespace including:
 *
 * - {@link carto.source.Dataset|carto.source.Dataset}
 * - {@link carto.source.SQL|carto.source.SQL}
 * - {@link carto.source.GeoJSON|carto.source.GeoJSON}
<<<<<<< HEAD
 * - {@link carto.style.expressions|carto.style.expressions}
=======
 * - {@link carto.expressions|carto.expressions}
>>>>>>> 5839f385
 * - {@link carto.Layer|carto.Layer}
 * - {@link carto.Viz|carto.Viz}
 * - {@link carto.Interactivity|carto.Interactivity}
 * - {@link carto.setDefaultAuth|carto.setDefaultAuth}
 * - {@link carto.setDefaultConfig|carto.setDefaultConfig}
 */

import * as expressions from './core/viz/functions';
import GeoJSON from './api/source/geojson';
import Dataset from './api/source/dataset';
import SQL from './api/source/sql';
import Layer from './api/layer';
import Viz from './api/viz';
import { setDefaultAuth } from './api/setup/auth-service';
import { setDefaultConfig } from './api/setup/config-service';
import Map from './api/map';
import Interactivity from './api/interactivity';

// Namespaces

const source = { Dataset, SQL, GeoJSON };

export {
    source,
    Layer,
    setDefaultAuth,
    setDefaultConfig,
    expressions,
    Viz,
    Map,
    Interactivity
};<|MERGE_RESOLUTION|>--- conflicted
+++ resolved
@@ -8,11 +8,7 @@
  * - {@link carto.source.Dataset|carto.source.Dataset}
  * - {@link carto.source.SQL|carto.source.SQL}
  * - {@link carto.source.GeoJSON|carto.source.GeoJSON}
-<<<<<<< HEAD
- * - {@link carto.style.expressions|carto.style.expressions}
-=======
  * - {@link carto.expressions|carto.expressions}
->>>>>>> 5839f385
  * - {@link carto.Layer|carto.Layer}
  * - {@link carto.Viz|carto.Viz}
  * - {@link carto.Interactivity|carto.Interactivity}
