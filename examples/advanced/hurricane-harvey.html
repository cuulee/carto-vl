--- conflicted
+++ resolved
@@ -17,11 +17,7 @@
   <aside class="toolbox">
     <div class="box">
       <header>
-<<<<<<< HEAD
-        <h1>Hurrican Harvey</h1>
-=======
         <h1>Hurricane Harvey</h1>
->>>>>>> fd43ea9a
       </header>
       <section>
         <p class="description open-sans">Rainfall totals from Hurricane Harvey aggregated to counties. The animation is based on total rainfall. Counties with more rain draw first to lower rainfall totals. The opacity is based off population density (total pop / area). The brighter polygons have higher populations.</p>
