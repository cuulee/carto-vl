<!DOCTYPE html>
<html>
<head>
  <title>Add multiple layers | CARTO</title>
  <meta name="viewport" content="width=device-width, initial-scale=1.0">
  <meta charset="UTF-8">
  <!-- Include CARTO VL JS -->
  <script src="../../dist/carto-vl.js"></script>
  <!-- Include Mapbox GL JS -->
  <script src="https://cartodb-libs.global.ssl.fastly.net/mapbox-gl/v0.45.0-carto1/mapbox-gl.js"></script>
  <!-- Include Mapbox GL CSS -->
  <link href="https://api.tiles.mapbox.com/mapbox-gl-js/v0.45.0/mapbox-gl.css" rel="stylesheet" />
<<<<<<< HEAD

=======
>>>>>>> e116c029
  <link rel="stylesheet" type="text/css" href="../style.css">
</head>
<body>
  <div id="map"></div>
<<<<<<< HEAD

    <!-- Description -->
    <aside class="toolbox">
      <div class="box">
        <header>
          <h1>Multiple layers</h1>
        </header>
        <section>
          <p class="description open-sans">Add multiple layers to your map</p>
        </section>
        <footer class="js-footer"></footer>
      </div>
    </aside>
    <div id="loading">
      <div class="CDB-LoaderIcon CDB-LoaderIcon--big">
        <svg class="CDB-LoaderIcon-spinner" viewBox="0 0 50 50">
          <circle class="CDB-LoaderIcon-path" cx="25" cy="25" r="20" fill="none"></circle>
        </svg>
      </div>
    </div>

=======
  <aside class="toolbox">
    <div class="box">
      <header>
        <h1>Add more layers</h1>
        <button class="github-logo js-source-link"></button>
      </header>
      <section>
        <p class="description open-sans">Add multiple CARTO layers to your map.</p>
      </section>
      <footer class="js-footer"></footer>
    </div>
  </aside>
  <div id="loading">
    <div class="CDB-LoaderIcon CDB-LoaderIcon--big">
      <svg class="CDB-LoaderIcon-spinner" viewBox="0 0 50 50">
        <circle class="CDB-LoaderIcon-path" cx="25" cy="25" r="20" fill="none"></circle>
      </svg>
    </div>
  </div>
>>>>>>> e116c029
  <script>
    const map = new mapboxgl.Map({
      container: 'map',
      style: 'https://basemaps.cartocdn.com/gl/voyager-gl-style/style.json',
      center: [0, 43],
      zoom: 4,
      dragRotate: false
    });

    // Define user
    carto.setDefaultAuth({
      user: 'cartovl',
      apiKey: 'default_public'
    });

    // Define layers
    const citiesSource = new carto.source.SQL(`
      SELECT *
        FROM ne_10m_populated_places_simple
        WHERE adm0name IN ('Spain','France','Italy','Switzerland','Portugal')
    `);
    const citiesViz = new carto.Viz();
    const citiesLayer = new carto.Layer('citiesLayer', citiesSource, citiesViz);

    const countriesSource = new carto.source.SQL(`
      SELECT *
        FROM ne_adm0_europe
        WHERE admin IN ('Spain','France','Italy','Switzerland','Portugal')
    `);
    const countriesViz = new carto.Viz();
    const countriesLayer = new carto.Layer('countriesLayer', countriesSource, countriesViz);

<<<<<<< HEAD
    CitiesLayer.addTo(map, 'watername_ocean');
    CountriesLayer.addTo(map, 'CitiesLayer');

    layer.on('loaded', () => document.getElementById('loading').style.opacity = '0')


=======
    // Add layers to map
    citiesLayer.addTo(map, 'watername_ocean');
    countriesLayer.addTo(map, 'citiesLayer');
    countriesLayer.on('loaded', () => document.getElementById('loading').style.display = 'none');
>>>>>>> e116c029
  </script>
</body>
</html><|MERGE_RESOLUTION|>--- conflicted
+++ resolved
@@ -10,37 +10,10 @@
   <script src="https://cartodb-libs.global.ssl.fastly.net/mapbox-gl/v0.45.0-carto1/mapbox-gl.js"></script>
   <!-- Include Mapbox GL CSS -->
   <link href="https://api.tiles.mapbox.com/mapbox-gl-js/v0.45.0/mapbox-gl.css" rel="stylesheet" />
-<<<<<<< HEAD
-
-=======
->>>>>>> e116c029
   <link rel="stylesheet" type="text/css" href="../style.css">
 </head>
 <body>
   <div id="map"></div>
-<<<<<<< HEAD
-
-    <!-- Description -->
-    <aside class="toolbox">
-      <div class="box">
-        <header>
-          <h1>Multiple layers</h1>
-        </header>
-        <section>
-          <p class="description open-sans">Add multiple layers to your map</p>
-        </section>
-        <footer class="js-footer"></footer>
-      </div>
-    </aside>
-    <div id="loading">
-      <div class="CDB-LoaderIcon CDB-LoaderIcon--big">
-        <svg class="CDB-LoaderIcon-spinner" viewBox="0 0 50 50">
-          <circle class="CDB-LoaderIcon-path" cx="25" cy="25" r="20" fill="none"></circle>
-        </svg>
-      </div>
-    </div>
-
-=======
   <aside class="toolbox">
     <div class="box">
       <header>
@@ -60,7 +33,6 @@
       </svg>
     </div>
   </div>
->>>>>>> e116c029
   <script>
     const map = new mapboxgl.Map({
       container: 'map',
@@ -93,19 +65,10 @@
     const countriesViz = new carto.Viz();
     const countriesLayer = new carto.Layer('countriesLayer', countriesSource, countriesViz);
 
-<<<<<<< HEAD
-    CitiesLayer.addTo(map, 'watername_ocean');
-    CountriesLayer.addTo(map, 'CitiesLayer');
-
-    layer.on('loaded', () => document.getElementById('loading').style.opacity = '0')
-
-
-=======
     // Add layers to map
     citiesLayer.addTo(map, 'watername_ocean');
     countriesLayer.addTo(map, 'citiesLayer');
-    countriesLayer.on('loaded', () => document.getElementById('loading').style.display = 'none');
->>>>>>> e116c029
+    countriesLayer.on('loaded', () => document.getElementById('loading').style.opacity = 0);
   </script>
 </body>
 </html>