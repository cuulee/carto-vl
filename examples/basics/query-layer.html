<!DOCTYPE html>
<html>
<head>
  <title>Query layer | CARTO</title>
  <meta name="viewport" content="width=device-width, initial-scale=1.0">
  <meta charset="UTF-8">
  <!-- Include CARTO VL JS -->
  <script src="../../dist/carto-vl.js"></script>
  <!-- Include Mapbox GL JS -->
  <script src="https://cartodb-libs.global.ssl.fastly.net/mapbox-gl/v0.45.0-carto1/mapbox-gl.js"></script>
  <!-- Include Mapbox GL CSS -->
  <link href="https://api.tiles.mapbox.com/mapbox-gl-js/v0.45.0/mapbox-gl.css" rel="stylesheet" />
  <link rel="stylesheet" type="text/css" href="../style.css">
</head>
<body>
  <div id="map"></div>
  <aside class="toolbox">
    <div class="box">
      <header>
        <h1>Query layer</h1>
      </header>
      <section>
        <p class="description open-sans">Use SQL to query features</p>
      </section>
      <footer class="js-footer"></footer>
    </div>
  </aside>
  <div id="loading">
    <div class="CDB-LoaderIcon CDB-LoaderIcon--big">
      <svg class="CDB-LoaderIcon-spinner" viewBox="0 0 50 50">
        <circle class="CDB-LoaderIcon-path" cx="25" cy="25" r="20" fill="none"></circle>
      </svg>
    </div>
  </div>
  <script>
    const map = new mapboxgl.Map({
      container: 'map',
      style: 'https://basemaps.cartocdn.com/gl/voyager-gl-style/style.json',
      center: [0, 30],
      zoom: 3,
      dragRotate: false
    });

    // Define user
    carto.setDefaultAuth({
      user: 'cartovl',
      apiKey: 'default_public'
    });

    // Define layer
    const source = new carto.source.SQL(`
      SELECT *
        FROM ne_10m_populated_places_simple
        WHERE adm0name = \'Spain\'
    `);
    const viz = new carto.Viz(`
      width: 8
      color: #6A5ACD
      strokeWidth: 0.5
      strokeColor: #191970
    `);
<<<<<<< HEAD
    const Layer = new carto.Layer('Layer', Source, Viz);

    Layer.addTo(map, 'watername_ocean');

    layer.on('loaded', () => document.getElementById('loading').style.opacity = '0')
=======
    const layer = new carto.Layer('Layer', source, viz);
>>>>>>> e116c029

    // Add layer to map
    layer.addTo(map, 'watername_ocean');
    layer.on('loaded', () => document.getElementById('loading').style.display = 'none');
  </script>
</body>
</html><|MERGE_RESOLUTION|>--- conflicted
+++ resolved
@@ -59,19 +59,11 @@
       strokeWidth: 0.5
       strokeColor: #191970
     `);
-<<<<<<< HEAD
-    const Layer = new carto.Layer('Layer', Source, Viz);
-
-    Layer.addTo(map, 'watername_ocean');
-
-    layer.on('loaded', () => document.getElementById('loading').style.opacity = '0')
-=======
     const layer = new carto.Layer('Layer', source, viz);
->>>>>>> e116c029
 
     // Add layer to map
     layer.addTo(map, 'watername_ocean');
-    layer.on('loaded', () => document.getElementById('loading').style.display = 'none');
+    layer.on('loaded', () => document.getElementById('loading').style.opacity = 0);
   </script>
 </body>
 </html>